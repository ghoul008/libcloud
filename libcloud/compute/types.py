--- conflicted
+++ resolved
@@ -293,11 +293,8 @@
     RECONFIGURING = 'reconfiguring'
     MIGRATING = 'migrating'
     NORMAL = 'normal'
-<<<<<<< HEAD
     UPDATING = 'updating'
-=======
     OFF = 'off'
->>>>>>> cc9f5986
 
 
 class StorageVolumeState(Type):
