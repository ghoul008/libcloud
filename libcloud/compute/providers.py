# Licensed to the Apache Software Foundation (ASF) under one or more
# contributor license agreements.  See the NOTICE file distributed with
# this work for additional information regarding copyright ownership.
# The ASF licenses this file to You under the Apache License, Version 2.0
# (the "License"); you may not use this file except in compliance with
# the License.  You may obtain a copy of the License at
#
#     http://www.apache.org/licenses/LICENSE-2.0
#
# Unless required by applicable law or agreed to in writing, software
# distributed under the License is distributed on an "AS IS" BASIS,
# WITHOUT WARRANTIES OR CONDITIONS OF ANY KIND, either express or implied.
# See the License for the specific language governing permissions and
# limitations under the License.
"""
Provider related utilities
"""

from libcloud.utils.misc import get_driver as _get_provider_driver
from libcloud.utils.misc import set_driver as _set_provider_driver
from libcloud.compute.types import Provider, DEPRECATED_RACKSPACE_PROVIDERS
from libcloud.compute.types import OLD_CONSTANT_TO_NEW_MAPPING

__all__ = [
    "Provider",
    "DRIVERS",
    "get_driver"]

DRIVERS = {
    Provider.DUMMY:
    ('libcloud.compute.drivers.dummy', 'DummyNodeDriver'),
    Provider.EC2_US_EAST:
    ('libcloud.compute.drivers.ec2', 'EC2NodeDriver'),
    Provider.EC2_EU_WEST:
    ('libcloud.compute.drivers.ec2', 'EC2EUNodeDriver'),
    Provider.EC2_US_WEST:
    ('libcloud.compute.drivers.ec2', 'EC2USWestNodeDriver'),
    Provider.EC2_US_WEST_OREGON:
    ('libcloud.compute.drivers.ec2', 'EC2USWestOregonNodeDriver'),
    Provider.EC2_AP_SOUTHEAST:
    ('libcloud.compute.drivers.ec2', 'EC2APSENodeDriver'),
    Provider.EC2_AP_NORTHEAST:
    ('libcloud.compute.drivers.ec2', 'EC2APNENodeDriver'),
    Provider.EC2_SA_EAST:
    ('libcloud.compute.drivers.ec2', 'EC2SAEastNodeDriver'),
    Provider.EC2_AP_SOUTHEAST2:
    ('libcloud.compute.drivers.ec2', 'EC2APSESydneyNodeDriver'),
    Provider.ECP:
    ('libcloud.compute.drivers.ecp', 'ECPNodeDriver'),
    Provider.ELASTICHOSTS:
    ('libcloud.compute.drivers.elastichosts', 'ElasticHostsNodeDriver'),
    Provider.ELASTICHOSTS_UK1:
    ('libcloud.compute.drivers.elastichosts', 'ElasticHostsUK1NodeDriver'),
    Provider.ELASTICHOSTS_UK2:
    ('libcloud.compute.drivers.elastichosts', 'ElasticHostsUK2NodeDriver'),
    Provider.ELASTICHOSTS_US1:
    ('libcloud.compute.drivers.elastichosts', 'ElasticHostsUS1NodeDriver'),
    Provider.ELASTICHOSTS_US2:
    ('libcloud.compute.drivers.elastichosts', 'ElasticHostsUS2NodeDriver'),
    Provider.ELASTICHOSTS_US3:
    ('libcloud.compute.drivers.elastichosts', 'ElasticHostsUS3NodeDriver'),
    Provider.ELASTICHOSTS_CA1:
    ('libcloud.compute.drivers.elastichosts', 'ElasticHostsCA1NodeDriver'),
    Provider.ELASTICHOSTS_AU1:
    ('libcloud.compute.drivers.elastichosts', 'ElasticHostsAU1NodeDriver'),
    Provider.ELASTICHOSTS_CN1:
    ('libcloud.compute.drivers.elastichosts', 'ElasticHostsCN1NodeDriver'),
    Provider.SKALICLOUD:
    ('libcloud.compute.drivers.skalicloud', 'SkaliCloudNodeDriver'),
    Provider.SERVERLOVE:
    ('libcloud.compute.drivers.serverlove', 'ServerLoveNodeDriver'),
    Provider.CLOUDSIGMA:
    ('libcloud.compute.drivers.cloudsigma', 'CloudSigmaNodeDriver'),
    Provider.GCE:
    ('libcloud.compute.drivers.gce', 'GCENodeDriver'),
    Provider.GOGRID:
    ('libcloud.compute.drivers.gogrid', 'GoGridNodeDriver'),
    Provider.RACKSPACE:
    ('libcloud.compute.drivers.rackspace', 'RackspaceNodeDriver'),
    Provider.RACKSPACE_FIRST_GEN:
    ('libcloud.compute.drivers.rackspace', 'RackspaceFirstGenNodeDriver'),
    Provider.HPCLOUD:
    ('libcloud.compute.drivers.hpcloud', 'HPCloudNodeDriver'),
    Provider.KILI:
    ('libcloud.compute.drivers.kili', 'KiliCloudNodeDriver'),
    Provider.VPSNET:
    ('libcloud.compute.drivers.vpsnet', 'VPSNetNodeDriver'),
    Provider.LINODE:
    ('libcloud.compute.drivers.linode', 'LinodeNodeDriver'),
    Provider.RIMUHOSTING:
    ('libcloud.compute.drivers.rimuhosting', 'RimuHostingNodeDriver'),
    Provider.VOXEL:
    ('libcloud.compute.drivers.voxel', 'VoxelNodeDriver'),
    Provider.SOFTLAYER:
    ('libcloud.compute.drivers.softlayer', 'SoftLayerNodeDriver'),
    Provider.EUCALYPTUS:
    ('libcloud.compute.drivers.ec2', 'EucNodeDriver'),
    Provider.IBM:
    ('libcloud.compute.drivers.ibm_sce', 'IBMNodeDriver'),
    Provider.OPENNEBULA:
    ('libcloud.compute.drivers.opennebula', 'OpenNebulaNodeDriver'),
    Provider.DREAMHOST:
    ('libcloud.compute.drivers.dreamhost', 'DreamhostNodeDriver'),
    Provider.BRIGHTBOX:
    ('libcloud.compute.drivers.brightbox', 'BrightboxNodeDriver'),
    Provider.NIMBUS:
    ('libcloud.compute.drivers.ec2', 'NimbusNodeDriver'),
    Provider.BLUEBOX:
    ('libcloud.compute.drivers.bluebox', 'BlueboxNodeDriver'),
    Provider.GANDI:
    ('libcloud.compute.drivers.gandi', 'GandiNodeDriver'),
    Provider.OPSOURCE:
    ('libcloud.compute.drivers.opsource', 'OpsourceNodeDriver'),
    Provider.OPENSTACK:
    ('libcloud.compute.drivers.openstack', 'OpenStackNodeDriver'),
    Provider.NINEFOLD:
    ('libcloud.compute.drivers.ninefold', 'NinefoldNodeDriver'),
    Provider.VCLOUD:
    ('libcloud.compute.drivers.vcloud', 'VCloudNodeDriver'),
    Provider.TERREMARK:
    ('libcloud.compute.drivers.vcloud', 'TerremarkDriver'),
    Provider.CLOUDSTACK:
    ('libcloud.compute.drivers.cloudstack', 'CloudStackNodeDriver'),
    Provider.LIBVIRT:
    ('libcloud.compute.drivers.libvirt_driver', 'LibvirtNodeDriver'),
    Provider.JOYENT:
    ('libcloud.compute.drivers.joyent', 'JoyentNodeDriver'),
    Provider.VCL:
    ('libcloud.compute.drivers.vcl', 'VCLNodeDriver'),
    Provider.KTUCLOUD:
    ('libcloud.compute.drivers.ktucloud', 'KTUCloudNodeDriver'),
    Provider.HOSTVIRTUAL:
    ('libcloud.compute.drivers.hostvirtual', 'HostVirtualNodeDriver'),
    Provider.ABIQUO:
    ('libcloud.compute.drivers.abiquo', 'AbiquoNodeDriver'),
    Provider.DIGITAL_OCEAN:
    ('libcloud.compute.drivers.digitalocean', 'DigitalOceanNodeDriver'),
    Provider.NEPHOSCALE:
    ('libcloud.compute.drivers.nephoscale', 'NephoscaleNodeDriver'),
    Provider.CLOUDFRAMES:
    ('libcloud.compute.drivers.cloudframes', 'CloudFramesNodeDriver'),
    Provider.EXOSCALE:
    ('libcloud.compute.drivers.exoscale', 'ExoscaleNodeDriver'),
    Provider.IKOULA:
    ('libcloud.compute.drivers.ikoula', 'IkoulaNodeDriver'),
<<<<<<< HEAD
    Provider.DOCKER:
    ('libcloud.compute.drivers.docker', 'DockerNodeDriver'),
=======
    Provider.OUTSCALE_SAS:
    ('libcloud.compute.drivers.ec2', 'OutscaleSASNodeDriver'),
    Provider.OUTSCALE_INC:
    ('libcloud.compute.drivers.ec2', 'OutscaleINCNodeDriver'),
>>>>>>> 6deae6a2

    # Deprecated
    Provider.CLOUDSIGMA_US:
    ('libcloud.compute.drivers.cloudsigma', 'CloudSigmaLvsNodeDriver'),
}


def get_driver(provider):
    if provider in DEPRECATED_RACKSPACE_PROVIDERS:
        id_to_name_map = dict([(v, k) for k, v in Provider.__dict__.items()])
        old_name = id_to_name_map[provider]
        new_name = id_to_name_map[OLD_CONSTANT_TO_NEW_MAPPING[provider]]

        url = 'http://s.apache.org/lc0140un'
        msg = ('Provider constant %s has been removed. New constant '
               'is now called %s.\n'
               'For more information on this change and how to modify your '
               'code to work with it, please visit: %s' %
               (old_name, new_name, url))
        raise Exception(msg)

    return _get_provider_driver(DRIVERS, provider)


def set_driver(provider, module, klass):
    return _set_provider_driver(DRIVERS, provider, module, klass)<|MERGE_RESOLUTION|>--- conflicted
+++ resolved
@@ -143,15 +143,12 @@
     ('libcloud.compute.drivers.exoscale', 'ExoscaleNodeDriver'),
     Provider.IKOULA:
     ('libcloud.compute.drivers.ikoula', 'IkoulaNodeDriver'),
-<<<<<<< HEAD
     Provider.DOCKER:
     ('libcloud.compute.drivers.docker', 'DockerNodeDriver'),
-=======
     Provider.OUTSCALE_SAS:
     ('libcloud.compute.drivers.ec2', 'OutscaleSASNodeDriver'),
     Provider.OUTSCALE_INC:
     ('libcloud.compute.drivers.ec2', 'OutscaleINCNodeDriver'),
->>>>>>> 6deae6a2
 
     # Deprecated
     Provider.CLOUDSIGMA_US:
