# Licensed to the Apache Software Foundation (ASF) under one or more
# contributor license agreements.  See the NOTICE file distributed with
# this work for additional information regarding copyright ownership.
# The ASF licenses this file to You under the Apache License, Version 2.0
# (the "License"); you may not use this file except in compliance with
# the License.  You may obtain a copy of the License at
#
#     http://www.apache.org/licenses/LICENSE-2.0
#
# Unless required by applicable law or agreed to in writing, software
# distributed under the License is distributed on an "AS IS" BASIS,
# WITHOUT WARRANTIES OR CONDITIONS OF ANY KIND, either express or implied.
# See the License for the specific language governing permissions and
# limitations under the License.
"""
Digital Ocean Driver
"""

try:
    import simplejson as json
except ImportError:
    import json

from libcloud.utils.py3 import httplib

from libcloud.common.base import ConnectionUserAndKey, JsonResponse
from libcloud.compute.types import Provider, NodeState, InvalidCredsError
from libcloud.compute.base import NodeDriver
from libcloud.compute.base import Node, NodeImage, NodeSize, NodeLocation
from libcloud.utils.networking import is_private_subnet


class DigitalOceanResponse(JsonResponse):
    def parse_error(self):
        if self.status == httplib.FOUND and '/api/error' in self.body:
            # Hacky, but DigitalOcean error responses are awful
            raise InvalidCredsError(self.body)
        elif self.status == httplib.UNAUTHORIZED:
            body = self.parse_body()
            raise InvalidCredsError(body['message'])
        else:
            body = self.parse_body()

            if 'error_message' in body:
                error = '%s (code: %s)' % (body['error_message'], self.status)
            else:
                error = body
            return error


class SSHKey(object):
    def __init__(self, id, name, pub_key):
        self.id = id
        self.name = name
        self.pub_key = pub_key

    def __repr__(self):
        return (('<SSHKey: id=%s, name=%s, pub_key=%s>') %
                (self.id, self.name, self.pub_key))


class DigitalOceanFirstGenConnection(ConnectionUserAndKey):
    """
    Connection class for the DigitalOcean driver.
    """

    host = 'api.digitalocean.com'
    responseCls = DigitalOceanResponse

    def add_default_params(self, params):
        """
        Add parameters that are necessary for every request

        This method adds ``client_id`` and ``api_key`` to
        the request.
        """
        params['client_id'] = self.user_id
        params['api_key'] = self.key
        return params


class DigitalOceanFirstGenNodeDriver(NodeDriver):
    """
    DigitalOceanNode node driver.
    """

    connectionCls = DigitalOceanFirstGenConnection

    type = Provider.DIGITAL_OCEAN
    name = 'Digital Ocean'
    website = 'https://www.digitalocean.com'

    NODE_STATE_MAP = {'new': NodeState.PENDING,
                      'off': NodeState.UNKNOWN,
                      'active': NodeState.RUNNING}

    def list_nodes(self):
        data = self.connection.request('/droplets').object['droplets']
        return list(map(self._to_node, data))

    def list_locations(self):
        data = self.connection.request('/regions').object['regions']
        return list(map(self._to_location, data))

    def list_images(self):
        data = self.connection.request('/images').object['images']
        return list(map(self._to_image, data))

    def list_sizes(self):
        data = self.connection.request('/sizes').object['sizes']
        return list(map(self._to_size, data))

    def create_node(self, name, size, image, location, ex_ssh_key_ids=None,
                    **kwargs):
        """
        Create a node.

        :keyword    ex_ssh_key_ids: A list of ssh key ids which will be added
                                   to the server. (optional)
        :type       ex_ssh_key_ids: ``list`` of ``str``

        :return: The newly created node.
        :rtype: :class:`Node`
        """
        params = {'name': name, 'size_id': size.id, 'image_id': image.id,
                  'region_id': location.id}

        if ex_ssh_key_ids:
            params['ssh_key_ids'] = ','.join(ex_ssh_key_ids)
        private_networking = kwargs.get('private_networking', True)
        params['private_networking'] = private_networking
        data = self.connection.request('/droplets/new', params=params).object
        if data.get('status') == 'ERROR':
            raise Exception(data.get('message'))

        return self._to_node(data=data['droplet'])

    def ex_start_node(self, node):
        res = self.connection.request('/droplets/%s/power_on/' % (node.id))
        return res.status == httplib.OK

    def ex_stop_node(self, node):
        res = self.connection.request('/droplets/%s/power_off/' % (node.id))
        return res.status == httplib.OK

    def reboot_node(self, node):
        res = self.connection.request('/droplets/%s/reboot/' % (node.id))
        return res.status == httplib.OK

    def destroy_node(self, node):
        params = {'scrub_data': '1'}
        res = self.connection.request('/droplets/%s/destroy/' % (node.id),
                                      params=params)
        return res.status == httplib.OK

    def ex_rename_node(self, node, name):
        params = {'name': name}
        res = self.connection.request('/droplets/%s/rename/' % (node.id),
                                      params=params)
        return res.status == httplib.OK

    def ex_list_ssh_keys(self):
        """
        List all the available SSH keys.

        :return: Available SSH keys.
        :rtype: ``list`` of :class:`SSHKey`
        """
        data = self.connection.request('/ssh_keys').object['ssh_keys']
        return list(map(self._to_ssh_key, data))

    def ex_create_ssh_key(self, name, ssh_key_pub):
        """
        Create a new SSH key.

        :param      name: Key name (required)
        :type       name: ``str``

        :param      name: Valid public key string (required)
        :type       name: ``str``
        """
        params = {'name': name, 'ssh_pub_key': ssh_key_pub}
        data = self.connection.request('/ssh_keys/new/', method='GET',
                                       params=params).object
        assert 'ssh_key' in data
        return self._to_ssh_key(data=data['ssh_key'])

    def ex_destroy_ssh_key(self, key_id):
        """
        Delete an existing SSH key.

        :param      key_id: SSH key id (required)
        :type       key_id: ``str``
        """
        res = self.connection.request('/ssh_keys/%s/destroy/' % (key_id))
        return res.status == httplib.OK

    def _to_node(self, data):
<<<<<<< HEAD
        extra_keys = ['image_id', 'backups_active', 'region_id']
=======
        extra_keys = ['backups_active', 'region_id', 'image_id', 'size_id']
>>>>>>> 206a5b49
        if 'status' in data:
            state = self.NODE_STATE_MAP.get(data['status'], NodeState.UNKNOWN)
        else:
            state = NodeState.UNKNOWN

        if 'ip_address' in data and data['ip_address'] is not None:
            public_ips = [data['ip_address']]
        else:
            public_ips = []

        if 'private_ip_address' in data \
                and data['private_ip_address'] is not None:
            private_ips = [data['private_ip_address']]
        else:
            private_ips = []

        extra = {}
        for key in extra_keys:
            if key in data:
                extra[key] = data[key]

        node = Node(id=data['id'],
                    name=data['name'],
                    state=state,
                    public_ips=public_ips,
                    private_ips=private_ips,
                    extra=extra,
                    driver=self)
        return node

    def _to_image(self, data):
        extra = {'distribution': data.get('distribution')}
        return NodeImage(id=data['id'], name=data['name'], extra=extra,
                         driver=self)

    def _to_location(self, data):
        return NodeLocation(id=data['id'], name=data['name'], country=None,
                            driver=self)

    def _to_size(self, data):
        ram = data['name'].lower()

        if 'mb' in ram:
            ram = int(ram.replace('mb', ''))
        elif 'gb' in ram:
            ram = int(ram.replace('gb', '')) * 1024
        price = "$%s/hour, $%s/month" % (
            data.get('cost_per_hour'), data.get('cost_per_month'))
        disk = "%sGB SSD" % data.get('disk')
        return NodeSize(id=data['id'], name=data['name'], ram=ram, disk=disk,
                        bandwidth=0, price=price, driver=self)

    def _to_ssh_key(self, data):
        return SSHKey(id=data['id'], name=data['name'],
                      pub_key=data.get('ssh_pub_key', None))


class DigitalOceanConnection(ConnectionUserAndKey):
    """
    Connection class for the DigitalOcean driver.
    """

    host = 'api.digitalocean.com'
    responseCls = DigitalOceanResponse

    def add_default_headers(self, headers):
        """
        Add parameters that are necessary for every request
        """

        headers['Authorization'] = "Bearer %s" % self.secret
        return headers


class DigitalOceanNodeDriver(NodeDriver):
    """
    DigitalOceanNode node driver.
    """

    connectionCls = DigitalOceanConnection

    type = Provider.DIGITAL_OCEAN
    name = 'Digital Ocean'
    website = 'https://www.digitalocean.com'

    NODE_STATE_MAP = {'new': NodeState.PENDING,
                      'off': NodeState.UNKNOWN,
                      'active': NodeState.RUNNING}

    def __init__(self, key, **kwargs):
        """
        Supports Digital Ocean API version v2

        driver = get_driver('digitalocean2')
        conn = driver('38315379853973y3492095e45e3f08')

        """

        super(DigitalOceanNodeDriver, self).__init__(key=key, **kwargs)
        self.connection.request_path = '/v2'
        self.connection.secret = key

    def list_nodes(self):
        data = self.connection.request('/droplets').object['droplets']
        return list(map(self._to_node, data))

    def list_locations(self, available=True):
        """
        List locations

        If available is True, show only locations which are available
        """
        locations = []
        data = self.connection.request('/regions').object['regions']

        for location in data:
            if available:
                if location.get('available'):
                    locations.append(self._to_location(location))
            else:
                locations.append(self._to_location(location))
        return locations

    def list_images(self):
        data = self.connection.request('/images?per_page=100').object['images']
        return list(map(self._to_image, data))

    def list_sizes(self):
        data = self.connection.request('/sizes').object['sizes']
        return list(map(self._to_size, data))

    def create_node(self, name, size, image, location, ex_ssh_key_ids=None,
                    **kwargs):
        """
        Create a node.

        :keyword    ex_ssh_key_ids: A list of ssh key ids which will be added
                                   to the server. (optional)
        :type       ex_ssh_key_ids: ``list`` of ``str``

        :return: The newly created node.
        :rtype: :class:`Node`
        """
        params = {'name': name, 'size': size.id, 'image': image.id,
                  'region': location.id}

        if ex_ssh_key_ids:
            params['ssh_keys'] = ex_ssh_key_ids

        private_networking = kwargs.get('private_networking', True)
        params['private_networking'] = private_networking
        headers = {'Content-type': 'application/json'}

        data = self.connection.request('/droplets', data=json.dumps(params),
                                       method='POST',
                                       headers=headers).object['droplet']
        if data.get('status') == 'ERROR':
            raise Exception(data.get('message'))

        return self._to_node(data=data)

    def ex_start_node(self, node):
        params = {"type": "power_on"}
        res = self.connection.request('/droplets/%s/actions/' % node.id,
                                      params=params, method='POST')
        return res.status in [httplib.OK, httplib.CREATED, httplib.ACCEPTED]

    def ex_stop_node(self, node):
        params = {"type": "shutdown"}
        res = self.connection.request('/droplets/%s/actions/' % node.id,
                                      params=params, method='POST')
        return res.status in [httplib.OK, httplib.CREATED, httplib.ACCEPTED]

    def reboot_node(self, node):
        params = {"type": "reboot"}
        res = self.connection.request('/droplets/%s/actions/' % node.id,
                                      params=params, method='POST')
        return res.status in [httplib.OK, httplib.CREATED, httplib.ACCEPTED]

    def destroy_node(self, node):
        res = self.connection.request('/droplets/%s' % node.id,
                                      method='DELETE')
        return res.status in [httplib.OK, httplib.CREATED, httplib.ACCEPTED]

    def ex_rename_node(self, node, name):
        params = {"type": "rename", "name": name}
        res = self.connection.request('/droplets/%s/actions/' % node.id,
                                      params=params, method='POST')
        return res.status in [httplib.OK, httplib.CREATED, httplib.ACCEPTED]

    def ex_list_ssh_keys(self):
        """
        List all the available SSH keys.

        :return: Available SSH keys.
        :rtype: ``list`` of :class:`SSHKey`
        """
        data = self.connection.request('/account/keys').object['ssh_keys']
        return list(map(self._to_ssh_key, data))

    def ex_create_ssh_key(self, name, ssh_key_pub):
        """
        Create a new SSH key.

        :param      name: Key name (required)
        :type       name: ``str``

        :param      name: Valid public key string (required)
        :type       name: ``str``
        """
        params = {'name': name, 'public_key': ssh_key_pub}
        data = self.connection.request('/account/keys', method='POST',
                                       params=params).object
        assert 'ssh_key' in data
        return self._to_ssh_key(data=data['ssh_key'])

    def ex_destroy_ssh_key(self, key_id):
        """
        Delete an existing SSH key.

        :param      key_id: SSH key id (required)
        :type       key_id: ``str``
        """
        res = self.connection.request('/account/keys/%s' % key_id,
                                      method='DELETE')
        return res.status == httplib.OK

    def ex_resize_node(self, node, size):
        """Resizes a Droplet from one plan to another

        Droplet needs to be down

        """
        params = {"type": "resize", "size": size}
        res = self.connection.request('/droplets/%s/actions/' % node.id,
                                      params=params, method='POST')
        return res.status in [httplib.OK, httplib.CREATED, httplib.ACCEPTED]

    def _to_node(self, data):
        if 'status' in data:
            state = self.NODE_STATE_MAP.get(data['status'], NodeState.UNKNOWN)
        else:
            state = NodeState.UNKNOWN

        public_ips = []
        private_ips = []
        networks = data.get('networks', {})

        for network in networks.get('v4', []):
            ip = network['ip_address']
            if is_private_subnet(ip):
                    private_ips.append(ip)
            else:
                    public_ips.append(ip)
        extra_keys = ['created_at', 'disk', 'kernel', 'memory', 'size', 'name',
                      'image', 'backup_ids', 'features']
        extra = {}
        for key in extra_keys:
            if key in data:
                extra[key] = data[key]

        node = Node(id=data['id'],
                    name=data['name'],
                    state=state,
                    public_ips=public_ips,
                    private_ips=private_ips,
                    extra=extra,
                    driver=self)
        return node

    def _to_image(self, data):
        data = data.get('images', data)#17 Oct, DO messes API v1 with v2
        extra = {'distribution': data.get('distribution')}
        return NodeImage(id=data['id'], name=data['name'], extra=extra,
                         driver=self)

    def _to_location(self, data):
        location_id = data['slug']
        name = data['name']
        return NodeLocation(id=location_id, name=name, country=None,
                            driver=self)

    def _to_size(self, data):
        size_id = data.get('slug')
        name = size_id
        ram = size_id
        disk = "%sG SSD" % data.get('disk')
        price = "$%s/hour, $%s/month" % (
            data.get('price_hourly'), data.get('price_monthly'))
        return NodeSize(id=size_id, name=name, ram=ram, disk=disk,
                        bandwidth=0, price=price, driver=self)

    def _to_ssh_key(self, data):
        return SSHKey(id=data['id'], name=data['name'],
                      pub_key=data.get('public_key', None))<|MERGE_RESOLUTION|>--- conflicted
+++ resolved
@@ -196,11 +196,7 @@
         return res.status == httplib.OK
 
     def _to_node(self, data):
-<<<<<<< HEAD
-        extra_keys = ['image_id', 'backups_active', 'region_id']
-=======
         extra_keys = ['backups_active', 'region_id', 'image_id', 'size_id']
->>>>>>> 206a5b49
         if 'status' in data:
             state = self.NODE_STATE_MAP.get(data['status'], NodeState.UNKNOWN)
         else:
