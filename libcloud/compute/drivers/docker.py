# Licensed to the Apache Software Foundation (ASF) under one or more
# contributor license agreements.  See the NOTICE file distributed with
# this work for additional information regarding copyright ownership.
# The ASF licenses this file to You under the Apache License, Version 2.0
# (the "License"); you may not use this file except in compliance with
# the License.  You may obtain a copy of the License at
#
#     http://www.apache.org/licenses/LICENSE-2.0
#
# Unless required by applicable law or agreed to in writing, software
# distributed under the License is distributed on an "AS IS" BASIS,
# WITHOUT WARRANTIES OR CONDITIONS OF ANY KIND, either express or implied.
# See the License for the specific language governing permissions and
# limitations under the License.

"""
Docker (http://docker.io) driver.
Created by Markos Gogoulos (mgogoulos@mist.io)
"""

import base64
import datetime
import shlex
import re
import socket

try:
    import simplejson as json
except:
    import json

from libcloud.utils.py3 import httplib
from libcloud.utils.py3 import b
from libcloud.utils.networking import is_private_subnet

from libcloud.compute.providers import Provider
from libcloud.common.base import JsonResponse, ConnectionUserAndKey
from libcloud.compute.types import (NodeState, InvalidCredsError,
                                    MalformedResponseError, LibcloudError)
from libcloud.compute.base import (Node, NodeDriver, NodeImage,
                                   NodeSize, NodeLocation)

VALID_RESPONSE_CODES = [httplib.OK, httplib.ACCEPTED, httplib.CREATED,
                        httplib.NO_CONTENT]


class DockerResponse(JsonResponse):

    valid_response_codes = [httplib.OK, httplib.ACCEPTED, httplib.CREATED,
                            httplib.NO_CONTENT]

    def parse_body(self):
        if len(self.body) == 0 and not self.parse_zero_length_body:
            return self.body

        try:
            # error responses are tricky in Docker. Eg response could be
            # an error, but response status could still be 200
            content_type = self.headers.get('content-type', 'application/json')
            if content_type == 'application/json' or content_type == '':
                body = json.loads(self.body)
            else:
                body = self.body
        except ValueError:
            m = re.search('Error: (.+?)"', self.body)
            if m:
                error_msg = m.group(1)
                raise Exception(error_msg)
            else:
                raise Exception('ConnectionError: Failed to parse JSON response')
        return body

    def parse_error(self):
        if self.status == 401:
            raise InvalidCredsError('Invalid credentials')
        return self.body

    def success(self):
        return self.status in self.valid_response_codes


class DockerConnection(ConnectionUserAndKey):

    responseCls = DockerResponse
    timeout = 60

    def add_default_headers(self, headers):
        """
        Add parameters that are necessary for every request
        If user and password are specified, include a base http auth
        header
        """
        if not headers.get('Content-Type'):
            headers['Content-Type'] = 'application/json'
        if self.user_id and self.key:
            user_b64 = base64.b64encode(b('%s:%s' % (self.user_id, self.key)))
            headers['Authorization'] = 'Basic %s' % (user_b64.decode('utf-8'))
        return headers


class DockerNodeDriver(NodeDriver):
    """
    Docker node driver class.

    >>> from libcloud.compute.providers import get_driver
    >>> driver = get_driver('docker')
    >>> conn = driver(host='198.61.239.128', port=4243)
    >>> conn.list_nodes()
    or connecting to http basic auth protected https host:
    >>> conn = driver('user', 'pass', host='https://198.61.239.128', port=443)

    connect with tls authentication, by providing a hostname, port, a private
    key file (.pem) and certificate (.pem) file
    >>> conn = driver(host='https://198.61.239.128', port=4243, key_file='key.pem', cert_file='cert.pem')
    """

    type = Provider.DOCKER
    name = 'Docker'
    website = 'http://docker.io'
    connectionCls = DockerConnection
    features = {'create_node': ['password']}

    def __init__(self, key=None, secret=None, host='localhost',
                 port=4243, secure=False, key_file=None, cert_file=None,
                 ca_cert=None, verify_match_hostname=False):

        super(DockerNodeDriver,
              self).__init__(key=key, secret=secret,
                             host=host, port=port,
                             secure=secure,
                             key_file=key_file,
                             cert_file=cert_file,
                             ca_cert=ca_cert,
                             verify_match_hostname=verify_match_hostname)
        if host.startswith('https://'):
            secure = True

        # strip the prefix
        prefixes = ['http://', 'https://']
        for prefix in prefixes:
            if host.startswith(prefix):
                host = host.strip(prefix)

        if key_file or cert_file:
            # docker tls authentication - https://docs.docker.com/articles/https/
            # We pass two files, a key_file with the private key and cert_file with the certificate
            # libcloud will handle them through LibcloudHTTPSConnection
            if not (key_file and cert_file):
                    raise Exception('Needs both private key file and certificate file for tls authentication')
            self.connection.key_file = key_file
            self.connection.cert_file = cert_file
            self.connection.secure = True
            if ca_cert:
                self.connection.ca_cert = ca_cert
            self.connection.verify_match_hostname = verify_match_hostname
        else:
            self.connection.secure = secure

        self.connection.host = host
        self.connection.port = port

        try:
            socket.setdefaulttimeout(15)
            so = socket.socket(socket.AF_INET, socket.SOCK_STREAM)
            so.connect((host, int(port)))
            so.close()
        except:
            raise Exception("Make sure host is accessible and docker port %s is open" % port)

    def _get_api_version(self):
        """
        Get the docker API version information
        """

        result = self.connection.request('/version').object
        api_version = result.get('ApiVersion')

        return api_version

    def list_sizes(self):
        return (
            [NodeSize(
                id='default',
                name='default',
                ram='unlimited',
                disk='unlimited',
                bandwidth='unlimited',
                price=0,
                driver=self)]
        )

    def list_nodes(self, show_all=True):
        """
        List running and stopped containers
        show_all=False will show only running containers
        """
        try:
            result = self.connection.request("/containers/json?all=%s" %
                                         str(show_all)).object
        except Exception as exc:
            if hasattr(exc,'errno') and exc.errno == 111:
                raise Exception('Make sure docker host is accessible and the API port is correct')
            raise

        nodes = [self._to_node(value) for value in result]
<<<<<<< HEAD
        if show_host:
            # append docker host as well

            public_ips, private_ips = [], []

            host = self.connection.host

            try:
                if is_public_subnet(socket.gethostbyname(host)):
                    public_ips.append(host)
                else:
                    private_ips.append(host)
            except:
                public_ips.append(host)

            extra = {'tags': {'type': 'docker_host'}}
            node = Node(id=host, name=host, state=NodeState.RUNNING,
                        public_ips=public_ips, private_ips=private_ips,
                        driver=self, extra=extra)
            nodes.append(node)

=======
>>>>>>> 37cf7852
        return nodes

    def inspect_node(self, node):
        """
        Inspect a container
        """
        result = self.connection.request("/containers/%s/json" %
                                         node.id).object

        name = result.get('Name').strip('/')
        if result['State']['Running']:
            state = NodeState.RUNNING
        else:
            state = NodeState.STOPPED

        extra = {
            'image': result.get('Image'),
            'volumes': result.get('Volumes'),
            'env': result.get('Config', {}).get('Env'),
            'ports': result.get('ExposedPorts'),
            'network_settings': result.get('NetworkSettings', {}),
            'exit_code': result['State'].get("ExitCode")
        }
        node_id = result.get('Id')
        if not node_id:
            node_id = result.get('ID', '')
        node = (Node(id=node_id ,
                     name=name,
                     state=state,
                     public_ips=[self.connection.host],
                     private_ips=[],
                     driver=self.connection.driver,
                     extra=extra))
        return node

    def list_processes(self, node):
        """
        List processes running inside a container
        """
        result = self.connection.request("/containers/%s/top" % node.id).object

        return result

    def reboot_node(self, node):
        """
        Restart a container
        """
        data = json.dumps({'t': 10})
        #number of seconds to wait before killing the container
        result = self.connection.request('/containers/%s/restart' % (node.id),
                                         data=data, method='POST')
        return result.status in VALID_RESPONSE_CODES

    def destroy_node(self, node):
        """
        Remove a container
        """

        result = self.connection.request('/containers/%s' % (node.id),
                                         method='DELETE')
        return result.status in VALID_RESPONSE_CODES

    def ex_start_node(self, node):
        """
        Start a container
        """
        result = self.connection.request('/containers/%s/start' % (node.id),
                                         method='POST')
        return result.status in VALID_RESPONSE_CODES

    def ex_stop_node(self, node):
        """
        Stop a container
        """
        result = self.connection.request('/containers/%s/stop' % (node.id),
                                         method='POST')
        return result.status in VALID_RESPONSE_CODES

    def ex_rename_node(self, node, name):
        """
        rename a container
        """
        result = self.connection.request('/containers/%s/rename?name=%s' % (node.id, name),
                                         method='POST')
        return result.status in VALID_RESPONSE_CODES


    def get_logs(self, node, stream=False):
        """
        Get container logs

        If stream == True, logs will be yielded as a stream
        From Api Version 1.11 and above we need a GET request to get the logs
        Logs are in different format of those of Version 1.10 and below

        """
        payload = {}
        data = json.dumps(payload)
        if float(self._get_api_version()) > 1.10:
            logs = self.connection.request("/containers/%s/logs?follow=%s&stdout=1&stderr=1" %(node.id, int(stream)),headers={"Content-Type": "application/vnd.docker.raw-stream"}).object
        else:
            result = self.connection.request("/containers/%s/attach?logs=1&stream=%s&stdout=1&stderr=1" %
                                             (node.id, str(stream)), method='POST', data=data,
                                             headers={
                                                 "Content-Type": "application/vnd.docker.raw-stream"
                                             })
            logs = result.body

        return logs



    def create_node(self, name, image, command=None, hostname=None, user='',
                    detach=False, stdin_open=True, tty=True,
                    mem_limit=0, ports=None, environment=None, dns=None,
                    volumes=None, volumes_from=None,
                    network_disabled=False, entrypoint=None,
                    cpu_shares=None, working_dir='', domainname=None,
                    memswap_limit=0, port_bindings={}):
        """
        Create a container

        Create a container, based on an image and optionally specify command
        and other settings. If image is not found, try to pull it
        After the container is created, start it
        """
        command = shlex.split(str(command))

        params = {
            'name': name
        }

        payload = {
            'Hostname': hostname,
            'Domainname': domainname,
            'ExposedPorts': ports,
            'User': user,
            'Tty': tty,
            'OpenStdin': stdin_open,
            'StdinOnce': False,
            'Memory': mem_limit,
            'AttachStdin': True,
            'AttachStdout': True,
            'AttachStderr': True,
            'Env': environment,
            'Cmd': command,
            'Dns': dns,
            'Image': image,
            'Volumes': volumes,
            'VolumesFrom': volumes_from,
            'NetworkDisabled': network_disabled,
            'Entrypoint': entrypoint,
            'CpuShares': cpu_shares,
            'WorkingDir': working_dir,
            'MemorySwap': memswap_limit,
            'PublishAllPorts': True,
            'PortBindings': port_bindings,
        }

        data = json.dumps(payload)
        try:
            result = self.connection.request('/containers/create', data=data,
                                             params=params, method='POST')
        except Exception as e:
            #if image not found, try to pull it
            if e.message.startswith('No such image:'):
                try:
                    self.pull_image(image=image)
                    result = self.connection.request('/containers/create',
                                                     data=data, params=params,
                                                     method='POST')
                except:
                    raise Exception('No such image: %s' % image)
            else:
                raise Exception(e)

        id_ = result.object['Id']

        result = self.connection.request(
            '/containers/%s/start' % id_,
            method='POST')

        return Node(id=id_, name=id_, state=NodeState.RUNNING,
                    public_ips=[], private_ips=[],
                    driver=self.connection.driver, extra={})

    def list_images(self):
        "Return list of images as NodeImage objects"

        result = self.connection.request('/images/json').object
        images = []
        for image in result:
            try:
                name = image.get('RepoTags')[0]
            except:
                name = image.get('Id')
            images.append(NodeImage(
                id=image.get('Id'),
                name=name,
                driver=self.connection.driver,
                extra={
                    "created": image.get('Created'),
                    "size": image.get('Size'),
                    "virtual_size": image.get('VirtualSize'),
                },
            ))

        return images

    def search_images(self, term):
        """Search for an image on Docker.io.
           Returns a list of NodeImage objects

           >>> images = conn.search_images(term='mistio')
           >>> images
           [<NodeImage: id=rolikeusch/docker-mistio...>,
            <NodeImage: id=mist/mistio, name=mist/mistio, driver=Docker  ...>]
        """

        term = term.replace(' ', '+')
        result = self.connection.request('/images/search?term=%s' %
                                         term).object
        images = []
        for image in result:
            name = image.get('name')
            images.append(NodeImage(
                id=name,
                name=name,
                driver=self.connection.driver,
                extra={
                    "description": image.get('description'),
                    "is_official": image.get('is_official'),
                    "is_trusted": image.get('is_trusted'),
                    "star_count": image.get('star_count'),
                },
            ))

        return images

    def pull_image(self, image):
        """Create an image,
        Create an image either by pull it from the registry or by
        importing it
        >>> image = conn.pull_image(image='mist/mistio')
        >>> image
        <NodeImage: id=0ec05daec99f, name=mist/mistio, driver=Docker  ...>

        """

        payload = {
        }
        data = json.dumps(payload)

        result = self.connection.request('/images/create?fromImage=%s' %
                                         (image), data=data, method='POST')
        if "errorDetail" in result.body:
            raise Exception(result.body)
        try:
            #get image id
            image_id = re.findall(r'{"status":"Download complete","progressDetail":{},"id":"\w+"}', result.body)[-1]
            image_id = json.loads(image_id).get('id')
        except:
            image_id = image

        image = NodeImage(id=image_id, name=image,
                          driver=self.connection.driver, extra={})
        return image

    def delete_image(self, image):
        "Remove image from the filesystem"
        result = self.connection.request('/images/%s' % (image),
                                         method='DELETE')
        return result.status in VALID_RESPONSE_CODES

    def inspect_image(self, image):
        """
        Inspect an image
        """
        raise NotImplementedError()

    def push_image(self, image):
        """
        Push an image on the registry
        """
        raise NotImplementedError()

    def _to_node(self, data):
        """Convert node in Node instances
        """
        try:
            name = data.get('Names')[0].strip('/')
        except:
            name = data.get('Id')
        if 'Exited' in data.get('Status'):
            state = NodeState.STOPPED
        elif data.get('Status').startswith('Up '):
            state = NodeState.RUNNING
        else:
            state = NodeState.STOPPED
        ports = data.get('Ports', [])
        ports.sort()
        extra = {
            'id': data.get('Id'),
            'status': data.get('Status'),
            'created': ts_to_str(data.get('Created')),
            'image': data.get('Image'),
            'ports': json.dumps(ports),
            'command': data.get('Command'),
            'sizerw': data.get('SizeRw'),
            'sizerootfs': data.get('SizeRootFs'),
        }

        public_ips = []
        private_ips = []
        if is_private(self.connection.host):
            private_ips.append(self.connection.host)
        else:
            public_ips.append(self.connection.host)

        node = (Node(id=data['Id'],
                     name=name,
                     state=state,
                     public_ips=public_ips,
                     private_ips=private_ips,
                     driver=self.connection.driver,
                     created_at=data.get('Created'),
                     extra=extra))
        return node


def ts_to_str(timestamp):
    """Return a timestamp as a nicely formatted datetime string."""
    date = datetime.datetime.fromtimestamp(timestamp)
    date_string = date.strftime("%d/%m/%Y %H:%M %Z")
    return date_string


def is_private(hostname):
    hostname = socket.gethostbyname(hostname)
    if is_private_subnet(hostname):
        return True
    return False


def is_public(hostname):
    return not is_private(hostname=hostname)<|MERGE_RESOLUTION|>--- conflicted
+++ resolved
@@ -31,7 +31,7 @@
 
 from libcloud.utils.py3 import httplib
 from libcloud.utils.py3 import b
-from libcloud.utils.networking import is_private_subnet
+from libcloud.utils.networking import is_private_subnet, is_public_subnet
 
 from libcloud.compute.providers import Provider
 from libcloud.common.base import JsonResponse, ConnectionUserAndKey
@@ -122,7 +122,15 @@
 
     def __init__(self, key=None, secret=None, host='localhost',
                  port=4243, secure=False, key_file=None, cert_file=None,
-                 ca_cert=None, verify_match_hostname=False):
+                 ca_cert=None, verify_match_hostname=False, docker_host=None):
+
+        """
+        :param host: IP address or hostname to connect to (usually the
+        address of the docker host)
+        :param docker_host: the IP address of the docker host. Useful in case
+        `host` has been substituted by a middleware
+        """
+        host = docker_host if docker_host else host
 
         super(DockerNodeDriver,
               self).__init__(key=key, secret=secret,
@@ -189,7 +197,7 @@
                 driver=self)]
         )
 
-    def list_nodes(self, show_all=True):
+    def list_nodes(self, show_all=True, show_host=True):
         """
         List running and stopped containers
         show_all=False will show only running containers
@@ -203,7 +211,7 @@
             raise
 
         nodes = [self._to_node(value) for value in result]
-<<<<<<< HEAD
+
         if show_host:
             # append docker host as well
 
@@ -225,8 +233,6 @@
                         driver=self, extra=extra)
             nodes.append(node)
 
-=======
->>>>>>> 37cf7852
         return nodes
 
     def inspect_node(self, node):
