# Licensed to the Apache Software Foundation (ASF) under one or more
# contributor license agreements.  See the NOTICE file distributed with
# this work for additional information regarding copyright ownership.
# The ASF licenses this file to You under the Apache License, Version 2.0
# (the "License"); you may not use this file except in compliance with
# the License.  You may obtain a copy of the License at
#
#     http://www.apache.org/licenses/LICENSE-2.0
#
# Unless required by applicable law or agreed to in writing, software
# distributed under the License is distributed on an "AS IS" BASIS,
# WITHOUT WARRANTIES OR CONDITIONS OF ANY KIND, either express or implied.
# See the License for the specific language governing permissions and
# limitations under the License.
"""
Packet Driver
"""
try:  # Try to use asyncio to perform requests in parallel across projects
    import asyncio
except ImportError:  # If not available will do things serially
    asyncio = None


import datetime
import json

from libcloud.utils.py3 import httplib

from libcloud.common.base import ConnectionKey, JsonResponse
from libcloud.compute.types import Provider, NodeState, InvalidCredsError
from libcloud.compute.base import NodeDriver, Node
from libcloud.compute.base import NodeImage, NodeSize, NodeLocation
from libcloud.compute.base import KeyPair
from libcloud.compute.base import StorageVolume, VolumeSnapshot

PACKET_ENDPOINT = "api.packet.net"


class PacketResponse(JsonResponse):
    valid_response_codes = [httplib.OK, httplib.ACCEPTED, httplib.CREATED,
                            httplib.NO_CONTENT]

    def parse_error(self):
        if self.status == httplib.UNAUTHORIZED:
            body = self.parse_body()
            raise InvalidCredsError(body.get('error'))
        else:
            body = self.parse_body()
            if 'message' in body:
                error = '%s (code: %s)' % (body.get('message'), self.status)
            elif 'errors' in body:
                error = body.get('errors')
            else:
                error = body
            raise Exception(error)

    def success(self):
        return self.status in self.valid_response_codes


class PacketConnection(ConnectionKey):
    """
    Connection class for the Packet driver.
    """

    host = PACKET_ENDPOINT
    responseCls = PacketResponse

    def add_default_headers(self, headers):
        """
        Add headers that are necessary for every request
        """
        headers['Content-Type'] = 'application/json'
        headers['X-Auth-Token'] = self.key
        headers['X-Consumer-Token'] = \
            'kcrhMn7hwG8Ceo2hAhGFa2qpxLBvVHxEjS9ue8iqmsNkeeB2iQgMq4dNc1893pYu'
        return headers


class PacketNodeDriver(NodeDriver):
    """
    Packet NodeDriver
    """

    connectionCls = PacketConnection
    type = Provider.PACKET
    name = 'Packet'
    website = 'http://www.packet.com/'

    NODE_STATE_MAP = {'queued': NodeState.PENDING,
                      'provisioning': NodeState.PENDING,
                      'rebuilding': NodeState.PENDING,
                      'powering_on': NodeState.REBOOTING,
                      'powering_off': NodeState.REBOOTING,
                      'rebooting': NodeState.REBOOTING,
                      'inactive': NodeState.STOPPED,
                      'deleted': NodeState.TERMINATED,
                      'deprovisioning': NodeState.TERMINATED,
                      'failed': NodeState.ERROR,
                      'active': NodeState.RUNNING}

    def __init__(self, key, project=None):
<<<<<<< HEAD
        # initialize a NodeDriver for Packet using the API token
        # and optionally the project (name or id)
        # If project specified we need to be sure this is a valid project
        # so we create the variable self.project_id
        super(PacketNodeDriver, self).__init__(key=key, project=None)
        self.project_name = project
        self.project_id = None
        self.projects = self.ex_list_projects()
        if project:
            for project_obj in self.projects:
                if project in [project_obj.name, project_obj.id]:
                    self.project_id = project_obj.id
                    break
            if not self.project_id:
                self.project_name = None
=======
        """
        Initialize a NodeDriver for Packet using the API token
        and optionally the project (name or id).

        If project name is specified we validate it lazily and populate
        self.project_id during the first access of self.projects variable
        """
        super(PacketNodeDriver, self).__init__(key=key)

        self.project_name = project
        self.project_id = None

        # Lazily populated on first access to self.project
        self._project = project

        # Variable which indicates if self._projects has been populated yet and
        # has been called self._project validated
        self._projects_populated = False
        self._projects = None

    @property
    def projects(self):
        """
        Lazily retrieve projects and set self.project_id variable on initial
        access to self.projects variable.
        """
        if not self._projects_populated:
            # NOTE: Each Packet account needs at least one project, but to be
            # on the safe side and avoid infinite loop in case there are no
            # projects on the account, we don't use a more robust way to
            # determine if project list has been populated yet
            self._projects = self.ex_list_projects()
            self._projects_populated = True

            # If project name is specified, verify it's valid and populate
            # self.project_id
            if self._project:
                for project_obj in self._projects:
                    if self._project in [project_obj.name, project_obj.id]:
                        self.project_id = project_obj.id
                        break

                if not self.project_id:
                    # Invalid project name
                    self.project_name = None

        return self._projects
>>>>>>> b7be7b3f

    def ex_list_projects(self):
        projects = []
        data = self.connection.request('/projects').object
        projects = data.get('projects')
        if projects:
            projects = [Project(project) for project in projects]
        return projects

    def list_nodes(self, ex_project_id=None):
        if ex_project_id:
<<<<<<< HEAD
            return self.list_nodes_for_project(ex_project_id=ex_project_id)
=======
            return self.ex_list_nodes_for_project(ex_project_id=ex_project_id)
>>>>>>> b7be7b3f

        # if project has been specified during driver initialization, then
        # return nodes for this project only
        if self.project_id:
<<<<<<< HEAD
            return self.list_nodes_for_project(
=======
            return self.ex_list_nodes_for_project(
>>>>>>> b7be7b3f
                ex_project_id=self.project_id)

        # In case of Python2 perform requests serially
        if asyncio is None:
            nodes = []
            for project in self.projects:
                nodes.extend(
<<<<<<< HEAD
                    self.list_nodes_for_project(ex_project_id=project.id)
=======
                    self.ex_list_nodes_for_project(ex_project_id=project.id)
>>>>>>> b7be7b3f
                )
            return nodes
        # In case of Python3 use asyncio to perform requests in parallel
        return self.list_resources_async('nodes')

    def list_resources_async(self, resource_type):
        # The _list_nodes function is defined dynamically using exec in
        # order to prevent a SyntaxError in Python2 due to "yield from".
        # This cruft can be removed once Python2 support is no longer
        # required.
        assert resource_type in ['nodes', 'volumes']
        glob = globals()
        loc = locals()
        exec("""
import asyncio
@asyncio.coroutine
def _list_async(driver):
    projects = [project.id for project in driver.projects]
    loop = asyncio.get_event_loop()
    futures = [
<<<<<<< HEAD
        loop.run_in_executor(None, driver.list_%s_for_project, p)
=======
        loop.run_in_executor(None, driver.ex_list_%s_for_project, p)
>>>>>>> b7be7b3f
        for p in projects
    ]
    retval = []
    for future in futures:
        result = yield from future
        retval.extend(result)
    return retval""" % resource_type, glob, loc)
        loop = asyncio.get_event_loop()
        return loop.run_until_complete(loc['_list_async'](loc['self']))

<<<<<<< HEAD
    def list_nodes_for_project(self, ex_project_id, include='plan', page=1,
                               per_page=1000):
=======
    def ex_list_nodes_for_project(self, ex_project_id, include='plan', page=1,
                                  per_page=1000):
>>>>>>> b7be7b3f
        params = {
            'include': include,
            'page': page,
            'per_page': per_page
        }
        data = self.connection.request(
            '/projects/%s/devices' % (ex_project_id),
            params=params).object['devices']
        return list(map(self._to_node, data))

    def list_locations(self):
        data = self.connection.request('/facilities')\
            .object['facilities']
        return list(map(self._to_location, data))

    def list_images(self):
        data = self.connection.request('/operating-systems')\
            .object['operating_systems']
        return list(map(self._to_image, data))

    def list_sizes(self):
        data = self.connection.request('/plans').object['plans']
        return [self._to_size(size) for size in data if
                size.get('line') == 'baremetal']

    def create_node(self, name, size, image, location,
<<<<<<< HEAD
                    ex_project_id=None, ip_addresses=[], cloud_init=None, **kwargs):
=======
                    ex_project_id=None, ip_addresses=[], cloud_init=None,
                    **kwargs):
>>>>>>> b7be7b3f
        """
        Create a node.

        :return: The newly created node.
        :rtype: :class:`Node`
        """
        # if project has been specified on initialization of driver, then
        # create on this project

        if self.project_id:
            ex_project_id = self.project_id
        else:
            if not ex_project_id:
                raise Exception('ex_project_id needs to be specified')

        facility = location.extra['code']
        params = {'hostname': name, 'plan': size.id,
                  'operating_system': image.id, 'facility': facility,
                  'include': 'plan', 'billing_cycle': 'hourly',
                  'ip_addresses': ip_addresses}
        params.update(kwargs)
        if cloud_init:
            params["userdata"] = cloud_init
        data = self.connection.request('/projects/%s/devices' %
                                       (ex_project_id),
                                       data=json.dumps(params), method='POST')

        status = data.object.get('status', 'OK')
        if status == 'ERROR':
            message = data.object.get('message', None)
            error_message = data.object.get('error_message', message)
            raise ValueError('Failed to create node: %s' % (error_message))
        node = self._to_node(data=data.object)
        if kwargs.get('disk'):
            self.attach_volume(node, kwargs.get('disk'))
        if kwargs.get('disk_size'):
<<<<<<< HEAD
            volume = self.create_volume(size=kwargs.get('disk_size'), location=location)
=======
            volume = self.create_volume(size=kwargs.get('disk_size'),
                                        location=location)
>>>>>>> b7be7b3f
            self.attach_volume(node, volume)
        return node

    def reboot_node(self, node):
        params = {'type': 'reboot'}
        res = self.connection.request('/devices/%s/actions' % (node.id),
                                      params=params, method='POST')
        return res.status == httplib.OK

    def ex_start_node(self, node):
        params = {'type': 'power_on'}
        res = self.connection.request('/devices/%s/actions' % (node.id),
                                      params=params, method='POST')
        return res.status == httplib.OK

    def ex_stop_node(self, node):
        params = {'type': 'power_off'}
        res = self.connection.request('/devices/%s/actions' % (node.id),
                                      params=params, method='POST')
        return res.status == httplib.OK

    def destroy_node(self, node):
        res = self.connection.request('/devices/%s' % (node.id),
                                      method='DELETE')
        return res.status == httplib.OK

    def ex_reinstall_node(self, node):
        params = {'type': 'reinstall'}
        res = self.connection.request('/devices/%s/actions' % (node.id),
                                      params=params, method='POST')
        return res.status == httplib.OK

    def ex_rescue_node(self, node):
        params = {'type': 'rescue'}
        res = self.connection.request('/devices/%s/actions' % (node.id),
                                      params=params, method='POST')
        return res.status == httplib.OK

    def ex_update_node(self, node, **kwargs):
        path = '/devices/%s' % node.id
        res = self.connection.request(path, params=kwargs, method='PUT')
        return res.status == httplib.OK

    def ex_get_node_bandwidth(self, node, from_time, until_time):
        path = '/devices/%s/bandwidth' % node.id
        params = {'from': from_time, 'until': until_time}
        return self.connection.request(path, params=params).object

    def ex_list_ip_assignments_for_node(self, node, include=''):
        path = '/devices/%s/ips' % node.id
        params = {'include': include}
        return self.connection.request(path, params=params).object

    def list_key_pairs(self):
        """
        List all the available SSH keys.

        :return: Available SSH keys.
        :rtype: ``list`` of :class:`.KeyPair` objects
        """
        data = self.connection.request('/ssh-keys').object['ssh_keys']
        return list(map(self._to_key_pairs, data))

    def create_key_pair(self, name, public_key):
        """
        Create a new SSH key.

        :param      name: Key name (required)
        :type       name: ``str``

        :param      public_key: Valid public key string (required)
        :type       public_key: ``str``
        """
        params = {'label': name, 'key': public_key}
        data = self.connection.request('/ssh-keys', method='POST',
                                       params=params).object
        return self._to_key_pairs(data)

    def delete_key_pair(self, key):
        """
        Delete an existing SSH key.

        :param      key: SSH key (required)
        :type       key: :class:`KeyPair`
        """
        key_id = key.name
        res = self.connection.request('/ssh-keys/%s' % (key_id),
                                      method='DELETE')
        return res.status == httplib.NO_CONTENT

    def _to_node(self, data):
        extra = {}
        extra_keys = ['created_at', 'updated_at',
                      'userdata', 'billing_cycle', 'locked',
                      'iqn', 'locked', 'project', 'description']
        if 'state' in data:
            state = self.NODE_STATE_MAP.get(data['state'], NodeState.UNKNOWN)
        else:
            state = NodeState.UNKNOWN

        if 'ip_addresses' in data and data['ip_addresses'] is not None:
            ips = self._parse_ips(data['ip_addresses'])

        if 'operating_system' in data and data['operating_system'] is not None:
            image = self._to_image(data['operating_system'])
            extra['operating_system'] = data['operating_system'].get('name')
        else:
            image = None

        if 'plan' in data and data['plan'] is not None:
            size = self._to_size(data['plan'])
            extra['plan'] = data['plan'].get('slug')
        else:
            size = None
        if 'facility' in data:
            extra['facility'] = data['facility']

        for key in extra_keys:
            if key in data:
                extra[key] = data[key]

        node = Node(id=data['id'], name=data['hostname'], state=state,
                    public_ips=ips['public'], private_ips=ips['private'],
                    size=size, image=image, extra=extra, driver=self)
        return node

    def _to_image(self, data):
        extra = {'distro': data['distro'], 'version': data['version']}
        return NodeImage(id=data['slug'], name=data['name'], extra=extra,
                         driver=self)

    def _to_location(self, data):
        extra = data
        return NodeLocation(id=data['id'], name=data['name'], country=None,
                            driver=self, extra=extra)

    def _to_size(self, data):
        cpus = data['specs']['cpus'][0].get('count')
        extra = {'description': data['description'], 'line': data['line'],
                 'cpus': cpus}

        ram = data['specs']['memory']['total']
        disk = 0
        for disks in data['specs']['drives']:
            disk_size = disks['size'].replace('GB', '')
            if 'TB' in disk_size:
                disk_size = float(disks['size'].replace('TB', '')) * 1000
            disk += disks['count'] * int(disk_size)
        name = "%s - %s RAM" % (data.get('name'), ram)
        price = data['pricing'].get('hour')
        return NodeSize(id=data['slug'], name=name,
                        ram=int(ram.replace('GB', '')) * 1024, disk=disk,
                        bandwidth=0, price=price, extra=extra, driver=self)

    def _to_key_pairs(self, data):
        extra = {'label': data['label'],
                 'created_at': data['created_at'],
                 'updated_at': data['updated_at']}
        return KeyPair(name=data['id'],
                       fingerprint=data['fingerprint'],
                       public_key=data['key'],
                       private_key=None,
                       driver=self,
                       extra=extra)

    def _parse_ips(self, data):
        public_ips = []
        private_ips = []
        for address in data:
            if 'address' in address and address['address'] is not None:
                if 'public' in address and address['public'] is True:
                    public_ips.append(address['address'])
                else:
                    private_ips.append(address['address'])
        return {'public': public_ips, 'private': private_ips}

    def ex_get_bgp_config_for_project(self, ex_project_id):
        path = '/projects/%s/bgp-config' % ex_project_id
        return self.connection.request(path).object

    def ex_get_bgp_config(self, ex_project_id=None):
        if ex_project_id:
            projects = [ex_project_id]
        elif self.project_id:
            projects = [self.project_id]
        else:
            projects = [p.id for p in self.projects]
        retval = []
        for p in projects:
            config = self.ex_get_bgp_config_for_project(p)
            if config:
                retval.append(config)
        return retval

    def ex_get_bgp_session(self, session_uuid):
        path = '/bgp/sessions/%s' % session_uuid
        return self.connection.request(path).object

    def ex_list_bgp_sessions_for_node(self, node):
        path = '/devices/%s/bgp/sessions' % node.id
        return self.connection.request(path).object

    def ex_list_bgp_sessions_for_project(self, ex_project_id):
        path = '/projects/%s/bgp/sessions' % ex_project_id
        return self.connection.request(path).object

    def ex_list_bgp_sessions(self, ex_project_id=None):
        if ex_project_id:
            projects = [ex_project_id]
        elif self.project_id:
            projects = [self.project_id]
        else:
            projects = [p.id for p in self.projects]
        retval = []
        for p in projects:
            retval.extend(self.ex_list_bgp_sessions_for_project(
                p)['bgp_sessions'])
        return retval

    def ex_create_bgp_session(self, node, address_family='ipv4'):
        path = '/devices/%s/bgp/sessions' % node.id
        params = {'address_family': address_family}
        res = self.connection.request(path, params=params, method='POST')
        return res.object

    def ex_delete_bgp_session(self, session_uuid):
        path = '/bgp/sessions/%s' % session_uuid
        res = self.connection.request(path, method='DELETE')
        return res.status == httplib.OK  # or res.status == httplib.NO_CONTENT

    def ex_list_events_for_node(self, node, include=None,
                                page=1, per_page=10):
        path = '/devices/%s/events' % node.id
        params = {
            'include': include,
            'page': page,
            'per_page': per_page
        }
        return self.connection.request(path, params=params).object

    def ex_list_events_for_project(self, project, include=None, page=1,
                                   per_page=10):
        path = '/projects/%s/events' % project.id
        params = {
            'include': include,
            'page': page,
            'per_page': per_page
        }
        return self.connection.request(path, params=params).object

    def ex_describe_all_addresses(self, ex_project_id=None,
                                  only_associated=False):
        if ex_project_id:
            projects = [ex_project_id]
        elif self.project_id:
            projects = [self.project_id]
        else:
            projects = [p.id for p in self.projects]
        retval = []
        for project in projects:
            retval.extend(self.ex_describe_all_addresses_for_project(
                project, only_associated))
        return retval

    def ex_describe_all_addresses_for_project(self, ex_project_id,
                                              include=None,
                                              only_associated=False):
        """
        Returns all the reserved IP addresses for this project
        optionally, returns only addresses associated with nodes.

        :param    only_associated: If true, return only the addresses
                                   that are associated with an instance.
        :type     only_associated: ``bool``

        :return:  List of IP addresses.
        :rtype:   ``list`` of :class:`dict`
        """
        path = '/projects/%s/ips' % ex_project_id
        params = {
            'include': include,
        }
        ip_addresses = self.connection.request(path, params=params).object
        result = [a for a in ip_addresses.get('ip_addresses', [])
                  if not only_associated or len(a.get('assignments', [])) > 0]
        return result

    def ex_describe_address(self, ex_address_id, include=None):
        path = '/ips/%s' % ex_address_id
        params = {
            'include': include,
        }
        result = self.connection.request(path, params=params).object
        return result

    def ex_request_address_reservation(self, ex_project_id, location_id=None,
                                       address_family='global_ipv4',
                                       quantity=1, comments='',
                                       customdata=''):
        path = '/projects/%s/ips' % ex_project_id
        params = {
            'type': address_family,
            'quantity': quantity,
        }
        if location_id:
            params['facility'] = location_id
        if comments:
            params['comments'] = comments
        if customdata:
            params['customdata'] = customdata
        result = self.connection.request(
            path, params=params, method='POST').object
        return result

    def ex_associate_address_with_node(self, node, address, manageable=False,
                                       customdata=''):
        path = '/devices/%s/ips' % node.id
        params = {
            'address': address,
            'manageable': manageable,
            'customdata': customdata
        }
        result = self.connection.request(
            path, params=params, method='POST').object
        return result

    def ex_disassociate_address(self, address_uuid, include=None):
        path = '/ips/%s' % address_uuid
        params = {}
        if include:
            params['include'] = include
        result = self.connection.request(
            path, params=params, method='DELETE').object
        return result

    def list_volumes(self, ex_project_id=None):
        if ex_project_id:
<<<<<<< HEAD
            return self.list_volumes_for_project(ex_project_id=ex_project_id)
=======
            return self.ex_list_volumes_for_project(
                ex_project_id=ex_project_id)
>>>>>>> b7be7b3f

        # if project has been specified during driver initialization, then
        # return nodes for this project only
        if self.project_id:
<<<<<<< HEAD
            return self.list_volumes_for_project(
=======
            return self.ex_list_volumes_for_project(
>>>>>>> b7be7b3f
                ex_project_id=self.project_id)

        # In case of Python2 perform requests serially
        if asyncio is None:
            nodes = []
            for project in self.projects:
                nodes.extend(
<<<<<<< HEAD
                    self.list_volumes_for_project(ex_project_id=project.id)
=======
                    self.ex_list_volumes_for_project(ex_project_id=project.id)
>>>>>>> b7be7b3f
                )
            return nodes
        # In case of Python3 use asyncio to perform requests in parallel
        return self.list_resources_async('volumes')

<<<<<<< HEAD
    def list_volumes_for_project(self, ex_project_id, include='plan', page=1,
                                 per_page=1000):
=======
    def ex_list_volumes_for_project(self, ex_project_id, include='plan',
                                    page=1, per_page=1000):
>>>>>>> b7be7b3f
        params = {
            'include': include,
            'page': page,
            'per_page': per_page
        }
        data = self.connection.request(
            '/projects/%s/storage' % (ex_project_id),
            params=params).object['volumes']
        return list(map(self._to_volume, data))

    def _to_volume(self, data):
        return StorageVolume(id=data['id'], name=data['name'],
                             size=data['size'], driver=self,
                             extra=data)

    def create_volume(self, size, location, plan='storage_1', description='',
                      ex_project_id=None, locked=False, billing_cycle=None,
                      customdata='', snapshot_policies=None, **kwargs):
        """
        Create a new volume.

        :param size: Size of volume in gigabytes (required)
        :type size: ``int``

        :param location: Which data center to create a volume in. If
                               empty, undefined behavior will be selected.
                               (optional)
        :type location: :class:`.NodeLocation`
        :return: The newly created volume.
        :rtype: :class:`StorageVolume`
        """
        path = '/projects/%s/storage' % (ex_project_id or self.projects[0].id)
        try:
            facility = location.extra['code']
        except AttributeError:
            facility = location
        params = {
            'facility': facility,
            'plan': plan,
            'size': size,
            'locked': locked
        }
        params.update(kwargs)
        if description:
            params['description'] = description
        if customdata:
            params['customdata'] = customdata
        if billing_cycle:
            params['billing_cycle'] = billing_cycle
        if snapshot_policies:
            params['snapshot_policies'] = snapshot_policies
        data = self.connection.request(
            path, params=params, method='POST').object
        return self._to_volume(data)

    def destroy_volume(self, volume):
        """
        Destroys a storage volume.

        :param volume: Volume to be destroyed
        :type volume: :class:`StorageVolume`

        :rtype: ``bool``
        """
        path = '/storage/%s' % volume.id
        res = self.connection.request(path, method='DELETE')
        return res.status == httplib.NO_CONTENT

    def attach_volume(self, node, volume):
        """
        Attaches volume to node.

        :param node: Node to attach volume to.
        :type node: :class:`.Node`

        :param volume: Volume to attach.
        :type volume: :class:`.StorageVolume`

        :rytpe: ``bool``
        """
        path = '/storage/%s/attachments' % volume.id
        params = {
            'device_id': node.id
        }
        res = self.connection.request(path, params=params, method='POST')
        return res.status == httplib.OK

    def detach_volume(self, volume, ex_node=None, ex_attachment_id=''):
        """
        Detaches a volume from a node.

        :param volume: Volume to be detached
        :type volume: :class:`.StorageVolume`

        :param ex_attachment_id: Attachment id to be detached, if empty detach
                                        all attachments
        :type name: ``str``

        :rtype: ``bool``
        """
        path = '/storage/%s/attachments' % volume.id
        attachments = volume.extra['attachments']
        assert len(attachments) > 0, "Volume is not attached to any node"
        success = True
        result = None
        for attachment in attachments:
            if not ex_attachment_id or ex_attachment_id in attachment['href']:
                attachment_id = attachment['href'].split('/')[-1]
                if ex_node:
                    node_id = self.ex_describe_attachment(
                        attachment_id)['device']['href'].split('/')[-1]
                    if node_id != ex_node.id:
                        continue
                path = '/storage/attachments/%s' % (
                    ex_attachment_id or attachment_id)
                result = self.connection.request(path, method='DELETE')
                success = success and result.status == httplib.NO_CONTENT

        return result and success

    def create_volume_snapshot(self, volume, name=''):
        """
        Create a new volume snapshot.

        :param volume: Volume to create a snapshot for
        :type volume: class:`StorageVolume`

        :return: The newly created volume snapshot.
        :rtype: :class:`VolumeSnapshot`
        """
        path = '/storage/%s/snapshots' % volume.id
        res = self.connection.request(path, method='POST')
        assert res.status == httplib.ACCEPTED
        return volume.list_snapshots()[-1]

    def destroy_volume_snapshot(self, snapshot):
        """
        Delete a volume snapshot

        :param snapshot: volume snapshot to delete
        :type snapshot: class:`VolumeSnapshot`

        :rtype: ``bool``
        """
        volume_id = snapshot.extra['volume']['href'].split('/')[-1]
        path = '/storage/%s/snapshots/%s' % (volume_id, snapshot.id)
        res = self.connection.request(path, method='DELETE')
        return res.status == httplib.NO_CONTENT

    def list_volume_snapshots(self, volume, include=''):
        """
        List snapshots for a volume.

        :param volume: Volume to list snapshots for
        :type volume: class:`StorageVolume`

        :return: List of volume snapshots.
        :rtype: ``list`` of :class: `VolumeSnapshot`
        """
        path = '/storage/%s/snapshots' % volume.id
        params = {}
        if include:
            params['include'] = include
        data = self.connection.request(path, params=params).object['snapshots']
        return list(map(self._to_volume_snapshot, data))

    def _to_volume_snapshot(self, data):
        created = datetime.datetime.strptime(
            data['created_at'], "%Y-%m-%dT%H:%M:%S")
        return VolumeSnapshot(id=data['id'],
                              name=data['id'],
                              created=created,
                              state=data['status'],
                              driver=self, extra=data)

    def ex_modify_volume(self, volume, description=None, size=None,
                         locked=None, billing_cycle=None,
                         customdata=None):
        path = '/storage/%s' % volume.id
        params = {}
        if description:
            params['description'] = description
        if size:
            params['size'] = size
        if locked is not None:
            params['locked'] = locked
        if billing_cycle:
            params['billing_cycle'] = billing_cycle
        res = self.connection.request(path, params=params, method='PUT')
        return self._to_volume(res.object)

    def ex_restore_volume(self, snapshot):
        volume_id = snapshot.extra['volume']['href'].split('/')[-1]
        ts = snapshot.extra['timestamp']
        path = '/storage/%s/restore?restore_point=%s' % (volume_id, ts)
        res = self.connection.request(path, method='POST')
        return res.status == httplib.NO_CONTENT

    def ex_clone_volume(self, volume, snapshot=None):
        path = '/storage/%s/clone' % volume.id
        if snapshot:
            path += '?snapshot_timestamp=%s' % snapshot.extra['timestamp']
        res = self.connection.request(path, method='POST')
        return res.status == httplib.NO_CONTENT

    def ex_describe_volume(self, volume_id):
        path = '/storage/%s' % volume_id
        data = self.connection.request(path).object
        return self._to_volume(data)

    def ex_describe_attachment(self, attachment_id):
        path = '/storage/attachments/%s' % attachment_id
        data = self.connection.request(path).object
        return data


class Project(object):
    def __init__(self, project):
        self.id = project.get('id')
        self.name = project.get('name')
        self.extra = {}
        self.extra['max_devices'] = project.get('max_devices')
        self.extra['payment_method'] = project.get('payment_method')
        self.extra['created_at'] = project.get('created_at')
        self.extra['credit_amount'] = project.get('credit_amount')
        self.extra['devices'] = project.get('devices')
        self.extra['invitations'] = project.get('invitations')
        self.extra['memberships'] = project.get('memberships')
        self.extra['href'] = project.get('href')
        self.extra['members'] = project.get('members')
        self.extra['ssh_keys'] = project.get('ssh_keys')

    def __repr__(self):
        return (('<Project: id=%s, name=%s>') %
                (self.id, self.name))<|MERGE_RESOLUTION|>--- conflicted
+++ resolved
@@ -100,23 +100,6 @@
                       'active': NodeState.RUNNING}
 
     def __init__(self, key, project=None):
-<<<<<<< HEAD
-        # initialize a NodeDriver for Packet using the API token
-        # and optionally the project (name or id)
-        # If project specified we need to be sure this is a valid project
-        # so we create the variable self.project_id
-        super(PacketNodeDriver, self).__init__(key=key, project=None)
-        self.project_name = project
-        self.project_id = None
-        self.projects = self.ex_list_projects()
-        if project:
-            for project_obj in self.projects:
-                if project in [project_obj.name, project_obj.id]:
-                    self.project_id = project_obj.id
-                    break
-            if not self.project_id:
-                self.project_name = None
-=======
         """
         Initialize a NodeDriver for Packet using the API token
         and optionally the project (name or id).
@@ -164,7 +147,6 @@
                     self.project_name = None
 
         return self._projects
->>>>>>> b7be7b3f
 
     def ex_list_projects(self):
         projects = []
@@ -176,20 +158,12 @@
 
     def list_nodes(self, ex_project_id=None):
         if ex_project_id:
-<<<<<<< HEAD
-            return self.list_nodes_for_project(ex_project_id=ex_project_id)
-=======
             return self.ex_list_nodes_for_project(ex_project_id=ex_project_id)
->>>>>>> b7be7b3f
 
         # if project has been specified during driver initialization, then
         # return nodes for this project only
         if self.project_id:
-<<<<<<< HEAD
-            return self.list_nodes_for_project(
-=======
             return self.ex_list_nodes_for_project(
->>>>>>> b7be7b3f
                 ex_project_id=self.project_id)
 
         # In case of Python2 perform requests serially
@@ -197,11 +171,7 @@
             nodes = []
             for project in self.projects:
                 nodes.extend(
-<<<<<<< HEAD
-                    self.list_nodes_for_project(ex_project_id=project.id)
-=======
                     self.ex_list_nodes_for_project(ex_project_id=project.id)
->>>>>>> b7be7b3f
                 )
             return nodes
         # In case of Python3 use asyncio to perform requests in parallel
@@ -222,11 +192,7 @@
     projects = [project.id for project in driver.projects]
     loop = asyncio.get_event_loop()
     futures = [
-<<<<<<< HEAD
-        loop.run_in_executor(None, driver.list_%s_for_project, p)
-=======
         loop.run_in_executor(None, driver.ex_list_%s_for_project, p)
->>>>>>> b7be7b3f
         for p in projects
     ]
     retval = []
@@ -237,13 +203,8 @@
         loop = asyncio.get_event_loop()
         return loop.run_until_complete(loc['_list_async'](loc['self']))
 
-<<<<<<< HEAD
-    def list_nodes_for_project(self, ex_project_id, include='plan', page=1,
-                               per_page=1000):
-=======
     def ex_list_nodes_for_project(self, ex_project_id, include='plan', page=1,
                                   per_page=1000):
->>>>>>> b7be7b3f
         params = {
             'include': include,
             'page': page,
@@ -270,12 +231,8 @@
                 size.get('line') == 'baremetal']
 
     def create_node(self, name, size, image, location,
-<<<<<<< HEAD
-                    ex_project_id=None, ip_addresses=[], cloud_init=None, **kwargs):
-=======
                     ex_project_id=None, ip_addresses=[], cloud_init=None,
                     **kwargs):
->>>>>>> b7be7b3f
         """
         Create a node.
 
@@ -312,12 +269,8 @@
         if kwargs.get('disk'):
             self.attach_volume(node, kwargs.get('disk'))
         if kwargs.get('disk_size'):
-<<<<<<< HEAD
-            volume = self.create_volume(size=kwargs.get('disk_size'), location=location)
-=======
             volume = self.create_volume(size=kwargs.get('disk_size'),
                                         location=location)
->>>>>>> b7be7b3f
             self.attach_volume(node, volume)
         return node
 
@@ -655,21 +608,13 @@
 
     def list_volumes(self, ex_project_id=None):
         if ex_project_id:
-<<<<<<< HEAD
-            return self.list_volumes_for_project(ex_project_id=ex_project_id)
-=======
             return self.ex_list_volumes_for_project(
                 ex_project_id=ex_project_id)
->>>>>>> b7be7b3f
 
         # if project has been specified during driver initialization, then
         # return nodes for this project only
         if self.project_id:
-<<<<<<< HEAD
-            return self.list_volumes_for_project(
-=======
             return self.ex_list_volumes_for_project(
->>>>>>> b7be7b3f
                 ex_project_id=self.project_id)
 
         # In case of Python2 perform requests serially
@@ -677,23 +622,14 @@
             nodes = []
             for project in self.projects:
                 nodes.extend(
-<<<<<<< HEAD
-                    self.list_volumes_for_project(ex_project_id=project.id)
-=======
                     self.ex_list_volumes_for_project(ex_project_id=project.id)
->>>>>>> b7be7b3f
                 )
             return nodes
         # In case of Python3 use asyncio to perform requests in parallel
         return self.list_resources_async('volumes')
 
-<<<<<<< HEAD
-    def list_volumes_for_project(self, ex_project_id, include='plan', page=1,
-                                 per_page=1000):
-=======
     def ex_list_volumes_for_project(self, ex_project_id, include='plan',
                                     page=1, per_page=1000):
->>>>>>> b7be7b3f
         params = {
             'include': include,
             'page': page,
