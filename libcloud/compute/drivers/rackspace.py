--- conflicted
+++ resolved
@@ -193,15 +193,7 @@
         if region not in valid_regions:
             raise ValueError('Invalid region: %s' % (region))
 
-<<<<<<< HEAD
-        if datacenter in ['dfw', 'ord', 'syd']:
-            self.connectionCls.auth_url = AUTH_URL_US
-            self.api_name = 'rackspacenova%s' % datacenter
-        elif datacenter == 'lon':
-            self.connectionCls.auth_url = AUTH_URL_UK
-=======
         if region == 'lon':
->>>>>>> b683da23
             self.api_name = 'rackspacenovalon'
         elif region == 'syd':
             self.api_name = 'rackspacenovasyd'
@@ -210,27 +202,6 @@
 
         super(RackspaceNodeDriver, self).__init__(key=key, secret=secret,
                                                   secure=secure, host=host,
-<<<<<<< HEAD
-                                                  port=port, **kwargs)
-
-    def list_locations(self):
-        """
-        Lists available locations
-
-        Locations cannot be set or retrieved via the API, but currently
-        there are three locations, DFW, ORD and LON.
-
-        @inherits: L{OpenStack_1_1_NodeDriver.list_locations}
-        """
-        if self.datacenter == 'dfw':
-            locations = [NodeLocation(0, 'Rackspace Dallas', 'US', self)]
-        elif self.datacenter == 'ord':
-            locations = [NodeLocation(0, 'Rackspace Chicago', 'US', self)]
-        elif self.datacenter == 'lon':
-            locations = [NodeLocation(0, 'Rackspace London', 'UK', self)]
-
-        return locations
-=======
                                                   port=port,
                                                   region=region,
                                                   **kwargs)
@@ -240,5 +211,4 @@
         kwargs = self.openstack_connection_kwargs()
         kwargs['region'] = self.region
         kwargs['get_endpoint_args'] = endpoint_args
-        return kwargs
->>>>>>> b683da23
+        return kwargs