--- conflicted
+++ resolved
@@ -33,23 +33,16 @@
 
         host = url
 
-<<<<<<< HEAD
-        self.connectionCls.host = host
-        self.connection.host = host
-        super(ClearVmNodeDriver, self).__init__(key=key, uri=uri)
-=======
-	# strip the prefix
+	   # strip the prefix
         prefixes = ['http://', 'https://']
         for prefix in prefixes:
             if host.startswith(prefix):
                 host = host.replace(prefix, '')
         host = host.split('/')[0]
->>>>>>> 6a535bb4
 
         self.connectionCls.host = host
-	#self.connection.host = host
         super(ClearVmNodeDriver, self).__init__(key=key, uri=url)
-	self.connection.host = host
+	    self.connection.host = host
 
     def list_nodes(self):
         """
@@ -57,9 +50,7 @@
 
         :rtype: ``list`` of :class:`ClearVmNode`
         """
-	import ipdb; ipdb.set_trace();
-
-	data = {"token": self.key}
+	    data = {"token": self.key}
         response = self.connection.request('/clearos/clearapi/v2/rest/host/get_all_host', data=data)
         nodes = [self._to_node(host)
                  for host in response.object['data']]
