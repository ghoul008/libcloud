--- conflicted
+++ resolved
@@ -30,24 +30,17 @@
 class DockerContainerDriverTestCase(unittest.TestCase):
 
     def setUp(self):
-<<<<<<< HEAD
-        DockerContainerDriver.connectionCls.conn_class = DockerMockHttp
-        DockerMockHttp.type = None
-        DockerMockHttp.use_param = 'a'
-        self.driver = DockerContainerDriver(*CONTAINER_PARAMS_DOCKER)
-=======
         # Create a test driver for each version
         versions = ('linux_124', 'mac_124')
         self.drivers = []
         for version in versions:
-            DockerContainerDriver.connectionCls.conn_classes = (
-                DockerMockHttp, DockerMockHttp)
+            DockerContainerDriver.connectionCls.conn_class = \
+                DockerMockHttp
             DockerMockHttp.type = None
             DockerMockHttp.use_param = 'a'
             driver = DockerContainerDriver(*CONTAINER_PARAMS_DOCKER)
             driver.version = version
             self.drivers.append(driver)
->>>>>>> 9e5976c9
 
     def test_list_images(self):
         for driver in self.drivers:
